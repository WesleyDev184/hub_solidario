--- conflicted
+++ resolved
@@ -1,33 +1,25 @@
-using api.Extensions;
-using Microsoft.EntityFrameworkCore;
-using api.DB;
-
-WebApplicationBuilder builder = WebApplication.CreateBuilder(args);
-
-// Service Configuration Extension.
-builder.BuilderConfig();
-
-WebApplication app = builder.Build();
-
-<<<<<<< HEAD
-// Aplica migrations automaticamente ao iniciar.
-using (var scope = app.Services.CreateScope())
-{
-  var apiDb = scope.ServiceProvider.GetRequiredService<ApiDbContext>();
-  apiDb.Database.Migrate();
-=======
-// // Aplica migrations automaticamente ao iniciar
-// using (var scope = app.Services.CreateScope())
-// {
-//   var apiDb = scope.ServiceProvider.GetRequiredService<ApiDbContext>();
-//   apiDb.Database.Migrate();
->>>>>>> a9f20b45
-
-//   var authDb = scope.ServiceProvider.GetRequiredService<AuthDbContext>();
-//   authDb.Database.Migrate();
-// }
-
-// App Configuration Extension.
-app.AppConfig();
-
+using api.Extensions;
+using Microsoft.EntityFrameworkCore;
+using api.DB;
+
+WebApplicationBuilder builder = WebApplication.CreateBuilder(args);
+
+// Service Configuration Extension.
+builder.BuilderConfig();
+
+WebApplication app = builder.Build();
+
+// // Aplica migrations automaticamente ao iniciar
+// using (var scope = app.Services.CreateScope())
+// {
+//   var apiDb = scope.ServiceProvider.GetRequiredService<ApiDbContext>();
+//   apiDb.Database.Migrate();
+
+//   var authDb = scope.ServiceProvider.GetRequiredService<AuthDbContext>();
+//   authDb.Database.Migrate();
+// }
+
+// App Configuration Extension.
+app.AppConfig();
+
 app.Run();  